/*
 * Licensed to the Apache Software Foundation (ASF) under one or more
 * contributor license agreements.  See the NOTICE file distributed with
 * this work for additional information regarding copyright ownership.
 * The ASF licenses this file to You under the Apache License, Version 2.0
 * (the "License"); you may not use this file except in compliance with
 * the License.  You may obtain a copy of the License at
 *
 *    http://www.apache.org/licenses/LICENSE-2.0
 *
 * Unless required by applicable law or agreed to in writing, software
 * distributed under the License is distributed on an "AS IS" BASIS,
 * WITHOUT WARRANTIES OR CONDITIONS OF ANY KIND, either express or implied.
 * See the License for the specific language governing permissions and
 * limitations under the License.
 */

package org.apache.spark

import java.io.File

import org.apache.log4j.Logger
import org.apache.log4j.Level

import org.scalatest.FunSuite
import org.scalatest.concurrent.Timeouts
import org.scalatest.prop.TableDrivenPropertyChecks._
import org.scalatest.time.SpanSugar._
import org.apache.spark.util.Utils

class DriverSuite extends FunSuite with Timeouts {
  test("driver should exit after finishing") {
    val sparkHome = sys.env.get("SPARK_HOME").orElse(sys.props.get("spark.home")).get
    // Regression test for SPARK-530: "Spark driver process doesn't exit after finishing"
    val masters = Table(("master"), ("local"), ("local-cluster[2,1,512]"))
    forAll(masters) { (master: String) =>
      failAfter(60 seconds) {
<<<<<<< HEAD
        Utils.executeAndGetOutput(
          Seq("./spark-class", "org.apache.spark.DriverWithoutCleanup", master),
          new File(sparkHome), 
          Map("SPARK_TESTING" -> "1", "SPARK_HOME" -> sparkHome))
=======
        Utils.execute(Seq("./bin/spark-class", "org.apache.spark.DriverWithoutCleanup", master),
          new File(System.getenv("SPARK_HOME")))
>>>>>>> c4d6145f
      }
    }
  }
}

/**
 * Program that creates a Spark driver but doesn't call SparkContext.stop() or
 * Sys.exit() after finishing.
 */
object DriverWithoutCleanup {
  def main(args: Array[String]) {
    Logger.getRootLogger().setLevel(Level.WARN)
    val sc = new SparkContext(args(0), "DriverWithoutCleanup")
    sc.parallelize(1 to 100, 4).count()
  }
}<|MERGE_RESOLUTION|>--- conflicted
+++ resolved
@@ -35,15 +35,10 @@
     val masters = Table(("master"), ("local"), ("local-cluster[2,1,512]"))
     forAll(masters) { (master: String) =>
       failAfter(60 seconds) {
-<<<<<<< HEAD
         Utils.executeAndGetOutput(
-          Seq("./spark-class", "org.apache.spark.DriverWithoutCleanup", master),
+          Seq("./bin/spark-class", "org.apache.spark.DriverWithoutCleanup", master),
           new File(sparkHome), 
           Map("SPARK_TESTING" -> "1", "SPARK_HOME" -> sparkHome))
-=======
-        Utils.execute(Seq("./bin/spark-class", "org.apache.spark.DriverWithoutCleanup", master),
-          new File(System.getenv("SPARK_HOME")))
->>>>>>> c4d6145f
       }
     }
   }
